--- conflicted
+++ resolved
@@ -74,15 +74,43 @@
    "cell_type": "markdown",
    "metadata": {},
    "source": [
-<<<<<<< HEAD
+    "`<<<<<<< HEAD`"
+   ]
+  },
+  {
+   "cell_type": "markdown",
+   "metadata": {},
+   "source": [
     "Part proof-of-concept, part functional prototype, HAMUX is designed to bridge modern AI architectures and Hopfield Networks.\n",
-=======
+    "\n",
+    "**HAMUX**: A **H**ierarchical **A**ssociative **M**emory **U**ser e**X**perience. \n",
+    "\n",
+    "[Documentation](https://bhoov.github.io/hamux)\n"
+   ]
+  },
+  {
+   "cell_type": "markdown",
+   "metadata": {},
+   "source": [
+    "`=======`"
+   ]
+  },
+  {
+   "cell_type": "markdown",
+   "metadata": {},
+   "source": [
     "Part proof-of-concept, part functional prototype, HAMUX is designed to bridge modern AI architectures and Hopfield Networks. \n",
->>>>>>> 619f125b
     "\n",
     "**HAMUX**: A **H**ierarchical **A**ssociative **M**emory **U**ser e**X**perience. \n",
     "\n",
     "[Documentation](https://bhoov.github.io/hamux)\n"
+   ]
+  },
+  {
+   "cell_type": "markdown",
+   "metadata": {},
+   "source": [
+    "`>>>>>>> main`"
    ]
   },
   {
@@ -150,11 +178,29 @@
    "cell_type": "markdown",
    "metadata": {},
    "source": [
-<<<<<<< HEAD
+    "`<<<<<<< HEAD`"
+   ]
+  },
+  {
+   "cell_type": "markdown",
+   "metadata": {},
+   "source": [
     "> **HAMUX** is a <a href=\"https://en.wikipedia.org/wiki/Hypergraph\" >hypergraph</a> of 🌀neurons connected via 🤝synapses, an abstraction sufficiently general to model the complexity of connections used in modern AI architectures\n",
     "\n",
     "HAMUX defines two fundamental building blocks of energy: the **🌀neuron layer** and the **🤝synapse**, connected via a **hypergraph**. "
-=======
+   ]
+  },
+  {
+   "cell_type": "markdown",
+   "metadata": {},
+   "source": [
+    "`=======`"
+   ]
+  },
+  {
+   "cell_type": "markdown",
+   "metadata": {},
+   "source": [
     "> **HAMUX** is a <a href=\"https://en.wikipedia.org/wiki/Hypergraph\" >hypergraph</a> of 🌀neurons connected via 🤝synapses, an abstraction sufficiently general to model the complexity of connections used in modern AI architectures.\n",
     "\n",
     "HAMUX defines two fundamental building blocks of energy: the **🌀neuron layer** and the **🤝synapse**, connected via a **hypergraph**. It is a fully dynamical system, where the \"hidden state\" $x_i^l$ of each layer $l$ (blue squares in the figure below) is an independent variable that evolves over time. The update rule of each layer is entirely local; only signals from a layer's connected synapses (red circles in the figure below) can tell the hidden state how to change. This is shown in the following equation:\n",
@@ -177,7 +223,13 @@
     "Use these features to train any hierarchical associative memory on your own data! All of this made possible by [JAX](https://github.com/google/jax). \n",
     "\n",
     "The `examples/` subdirectory contains a (growing) list of examples on how to apply HAMUX on real data."
->>>>>>> 619f125b
+   ]
+  },
+  {
+   "cell_type": "markdown",
+   "metadata": {},
+   "source": [
+    "`>>>>>>> main`"
    ]
   },
   {
@@ -335,11 +387,7 @@
      "name": "stderr",
      "output_type": "stream",
      "text": [
-<<<<<<< HEAD
       "2022-12-07 18:37:07.282158: E external/org_tensorflow/tensorflow/compiler/xla/stream_executor/cuda/cuda_driver.cc:267] failed call to cuInit: CUDA_ERROR_NO_DEVICE: no CUDA-capable device is detected\n",
-=======
-      "2022-12-07 23:38:41.815990: E external/org_tensorflow/tensorflow/compiler/xla/stream_executor/cuda/cuda_driver.cc:267] failed call to cuInit: CUDA_ERROR_NO_DEVICE: no CUDA-capable device is detected\n",
->>>>>>> 619f125b
       "WARNING:jax._src.lib.xla_bridge:No GPU/TPU found, falling back to CPU. (Set TF_CPP_MIN_LOG_LEVEL=0 and rerun for more info.)\n"
      ]
     }
